#!/usr/bin/env bash
#
# gitwatch - watch file or directory and git commit all changes as they happen
#
# Copyright (C) 2013-2018  Patrick Lehner
#   with modifications and contributions by:
#   - Matthew McGowan
#   - Dominik D. Geyer
#   - Phil Thompson
#   - Dave Musicant
#
#############################################################################
#    This program is free software: you can redistribute it and/or modify
#    it under the terms of the GNU General Public License as published by
#    the Free Software Foundation, either version 3 of the License, or
#    (at your option) any later version.
#
#    This program is distributed in the hope that it will be useful,
#    but WITHOUT ANY WARRANTY; without even the implied warranty of
#    MERCHANTABILITY or FITNESS FOR A PARTICULAR PURPOSE.  See the
#    GNU General Public License for more details.
#
#    You should have received a copy of the GNU General Public License
#    along with this program.  If not, see <http://www.gnu.org/licenses/>.
#############################################################################
#
#   Idea and original code taken from http://stackoverflow.com/a/965274
#       original work by Lester Buck
#       (but heavily modified by now)
#
#   Requires the command 'inotifywait' to be available, which is part of
#   the inotify-tools (See https://github.com/rvoicilas/inotify-tools ),
#   and (obviously) git.
#   Will check the availability of both commands using the `which` command
#   and will abort if either command (or `which`) is not found.
#

REMOTE=""
BRANCH=""
SLEEP_TIME=2
DATE_FMT="+%Y-%m-%d %H:%M:%S"
COMMITMSG="Scripted auto-commit on change (%d) by gitwatch.sh"
LISTCHANGES=-1
LISTCHANGES_COLOR="--color=always"
GIT_DIR=""

# Print a message about how to use this script
shelp () {
    echo "gitwatch - watch file or directory and git commit all changes as they happen"
    echo ""
    echo "Usage:"
    echo "${0##*/} [-s <secs>] [-d <fmt>] [-r <remote> [-b <branch>]]"
    echo "          [-m <msg>] [-l|-L <lines>] <target>"
    echo ""
    echo "Where <target> is the file or folder which should be watched. The target needs"
    echo "to be in a Git repository, or in the case of a folder, it may also be the top"
    echo "folder of the repo."
    echo ""
    echo " -s <secs>        After detecting a change to the watched file or directory,"
    echo "                  wait <secs> seconds until committing, to allow for more"
    echo "                  write actions of the same batch to finish; default is 2sec"
    echo " -d <fmt>         The format string used for the timestamp in the commit"
    echo "                  message; see 'man date' for details; default is "
    echo "                  \"+%Y-%m-%d %H:%M:%S\""
    echo " -r <remote>      If given and non-empty, a 'git push' to the given <remote>"
    echo "                  is done after every commit; default is empty, i.e. no push"
    echo " -b <branch>      The branch which should be pushed automatically;"
    echo "                - if not given, the push command used is  'git push <remote>',"
    echo "                    thus doing a default push (see git man pages for details)"
    echo "                - if given and"
    echo "                  + repo is in a detached HEAD state (at launch)"
    echo "                    then the command used is  'git push <remote> <branch>'"
    echo "                  + repo is NOT in a detached HEAD state (at launch)"
    echo "                    then the command used is"
    echo "                    'git push <remote> <current branch>:<branch>'  where"
    echo "                    <current branch> is the target of HEAD (at launch)"
    echo "                  if no remote was defined with -r, this option has no effect"
    echo " -g <path>        Location of the .git directory, if stored elsewhere in"
    echo "                  a remote location. This specifies the --git-dir parameter"
    echo " -l <lines>       Log the actual changes made in this commit, up to a given"
    echo "                  number of lines, or all lines if 0 is given"
    echo " -L <lines>       Same as -l but without colored formatting"
    echo " -m <msg>         The commit message used for each commit; all occurrences of"
    echo "                  %d in the string will be replaced by the formatted date/time"
    echo "                  (unless the <fmt> specified by -d is empty, in which case %d"
    echo "                  is replaced by an empty string); the default message is:"
    echo "                  \"Scripted auto-commit on change (%d) by gitwatch.sh\""
    echo " -e <events>      Events passed to inotifywait to watch (defaults to "
    echo "                  '$EVENTS')"
    echo "                  (useful when using inotify-win, e.g. -e modify,delete,move)"
    echo "                  (currently ignored on Mac, which only uses default values)"
    echo ""
    echo "As indicated, several conditions are only checked once at launch of the"
    echo "script. You can make changes to the repo state and configurations even while"
    echo "the script is running, but that may lead to undefined and unpredictable (even"
    echo "destructive) behavior!"
    echo "It is therefore recommended to terminate the script before changing the repo's"
    echo "config and restarting it afterwards."
    echo ""
    echo "By default, gitwatch tries to use the binaries \"git\" and \"inotifywait\","
    echo "expecting to find them in the PATH (it uses 'which' to check this and  will"
    echo "abort with an error if they cannot be found). If you want to use binaries"
    echo "that are named differently and/or located outside of your PATH, you can define"
    echo "replacements in the environment variables GW_GIT_BIN and GW_INW_BIN for git"
    echo "and inotifywait, respectively."
}

# print all arguments to stderr
stderr () {
    echo $@ >&2
}

# clean up at end of program, killing the remaining sleep process if it still exists
cleanup () {
    if [[ -n "$SLEEP_PID" ]] && kill -0 "$SLEEP_PID" &>/dev/null; then
        kill "$SLEEP_PID" &>/dev/null
    fi
    exit 0
}

# Tests for the availability of a command
is_command () {
<<<<<<< HEAD
	hash "$1" 2>/dev/null
=======
    which "$1" &>/dev/null
>>>>>>> d1d97213
}

###############################################################################

while getopts b:d:h:g:L:l:m:p:r:s:e: option # Process command line options
do
    case "${option}" in
        b) BRANCH=${OPTARG};;
        d) DATE_FMT=${OPTARG};;
        h) shelp; exit;;
        g) GIT_DIR=${OPTARG};;
        l) LISTCHANGES=${OPTARG};;
        L) LISTCHANGES=${OPTARG}; LISTCHANGES_COLOR="";;
        m) COMMITMSG=${OPTARG};;
        p|r) REMOTE=${OPTARG};;
        s) SLEEP_TIME=${OPTARG};;
        e) EVENTS=${OPTARG};;
        *) stderr "Error: Option '${option}' is not exist."; shelp; exit 1;;
    esac
done

shift $((OPTIND-1)) # Shift the input arguments, so that the input file (last arg) is $1 in the code below

if [ $# -ne 1 ]; then # If no command line arguments are left (that's bad: no target was passed)
    shelp # print usage help
    exit # and exit
fi

# if custom bin names are given for git or inotifywait, use those; otherwise fall back to "git" and "inotifywait"
if [ -z "$GW_GIT_BIN" ]; then GIT="git"; else GIT="$GW_GIT_BIN"; fi

if [ -z "$GW_INW_BIN" ]; then
    # if Mac, use fswatch
    if [ "$(uname)" != "Darwin" ]; then
        INW="inotifywait";
        EVENTS="close_write,move,delete,create";
    else
        INW="fswatch";
        # default events specified via a mask, see
        # https://emcrisostomo.github.io/fswatch/doc/1.14.0/fswatch.html/Invoking-fswatch.html#Numeric-Event-Flags
        # default of 414 = MovedTo + MovedFrom + Renamed + Removed + Updated + Created
        #                = 256 + 128+ 16 + 8 + 4 + 2
        EVENTS="--event=414"
    fi;
else
    INW="$GW_INW_BIN";
fi

# Check availability of selected binaries and die if not met
for cmd in "$GIT" "$INW"; do
	is_command "$cmd" || { stderr "Error: Required command '$cmd' not found." ; exit 1; }
done
unset cmd

###############################################################################

SLEEP_PID="" # pid of timeout subprocess

trap "cleanup" EXIT # make sure the timeout is killed when exiting script


# Expand the path to the target to absolute path
if [ "$(uname)" != "Darwin" ]; then
    IN=$(readlink -f "$1")
else
    if is_command "greadlink"; then
      IN=$(greadlink -f "$1")
    else
      IN=$(readlink -f "$1")
      if [ $? -eq 1 ]; then
        echo "Seems like your readlink doesn't support '-f'. Running without. Please 'brew install coreutils'."
        IN=$(readlink "$1")
      fi
    fi;
fi;


if [ -d "$1" ]; then # if the target is a directory

    TARGETDIR=$(sed -e "s/\/*$//" <<<"$IN") # dir to CD into before using git commands: trim trailing slash, if any
    # construct inotifywait-commandline
    if [ "$(uname)" != "Darwin" ]; then
        INW_ARGS=("-qmr" "-e" "$EVENTS" "--exclude" "\.git" "$TARGETDIR")
    else
        # still need to fix EVENTS since it wants them listed one-by-one
        INW_ARGS=("--recursive" "$EVENTS" "--exclude" "\.git" "$TARGETDIR")
    fi;
    GIT_ADD_ARGS="--all ." # add "." (CWD) recursively to index
    GIT_COMMIT_ARGS="" # add -a switch to "commit" call just to be sure

elif [ -f "$1" ]; then # if the target is a single file

    TARGETDIR=$(dirname "$IN") # dir to CD into before using git commands: extract from file name
    # construct inotifywait-commandline
    if [ "$(uname)" != "Darwin" ]; then
        INW_ARGS=("-qm" "-e" "$EVENTS" "$IN")
    else
        INW_ARGS=("$EVENTS" "$IN")
    fi

    GIT_ADD_ARGS="$IN" # add only the selected file to index
    GIT_COMMIT_ARGS="" # no need to add anything more to "commit" call
else
    stderr "Error: The target is neither a regular file nor a directory."
    exit 1
fi

# If $GIT_DIR is set, verify that it is a directory, and then add parameters to
# git command as need be
if [ -n "$GIT_DIR" ]; then

    if [ ! -d "$GIT_DIR" ]; then
        stderr ".git location is not a directory: $GIT_DIR";
        exit 1;
    fi

    GIT="$GIT --work-tree $TARGETDIR --git-dir $GIT_DIR"
fi

# Check if commit message needs any formatting (date splicing)
if ! grep "%d" > /dev/null <<< "$COMMITMSG"; then # if commitmsg didn't contain %d, grep returns non-zero
    DATE_FMT="" # empty date format (will disable splicing in the main loop)
    FORMATTED_COMMITMSG="$COMMITMSG" # save (unchanging) commit message
fi

# CD into right dir
cd "$TARGETDIR" || { stderr "Error: Can't change directory to '${TARGETDIR}'." ; exit 1; }

if [ -n "$REMOTE" ]; then # are we pushing to a remote?
    if [ -z "$BRANCH" ]; then # Do we have a branch set to push to ?
        PUSH_CMD="$GIT push $REMOTE" # Branch not set, push to remote without a branch
    else
        # check if we are on a detached HEAD
        if HEADREF=$($GIT symbolic-ref HEAD 2> /dev/null); then # HEAD is not detached
            PUSH_CMD="$GIT push $REMOTE $(sed "s_^refs/heads/__" <<< "$HEADREF"):$BRANCH"
        else # HEAD is detached
            PUSH_CMD="$GIT push $REMOTE $BRANCH"
        fi
    fi
else
    PUSH_CMD="" # if not remote is selected, make sure push command is empty
fi

# A function to reduce git diff output to the actual changed content, and insert file line numbers.
# Based on "https://stackoverflow.com/a/12179492/199142" by John Mellor
diff-lines() {
    local path=
    local line=
    local previous_path=
    while read; do
        esc=$'\033'
        if [[ $REPLY =~ ---\ (a/)?([^[:blank:]$esc]+).* ]]; then
            previous_path=${BASH_REMATCH[2]}
            continue
        elif [[ $REPLY =~ \+\+\+\ (b/)?([^[:blank:]$esc]+).* ]]; then
            path=${BASH_REMATCH[2]}
        elif [[ $REPLY =~ @@\ -[0-9]+(,[0-9]+)?\ \+([0-9]+)(,[0-9]+)?\ @@.* ]]; then
            line=${BASH_REMATCH[2]}
        elif [[ $REPLY =~ ^($esc\[[0-9;]+m)*([\ +-]) ]]; then
            REPLY=${REPLY:0:150}           # limit the line width, so it fits in a single line in most git log outputs
            if [[ "$path" == "/dev/null" ]]; then
                echo "File $previous_path deleted or moved."
                continue
            else
                echo "$path:$line: $REPLY"
            fi
            if [[ ${BASH_REMATCH[2]} != - ]]; then
                ((line++))
            fi
        fi
    done
}

###############################################################################

# main program loop: wait for changes and commit them
#   whenever inotifywait reports a change, we spawn a timer (sleep process) that gives the writing
#   process some time (in case there are a lot of changes or w/e); if there is already a timer
#   running when we receive an event, we kill it and start a new one; thus we only commit if there
#   have been no changes reported during a whole timeout period
eval "$INW" "${INW_ARGS[@]}" | while read -r line; do
    # is there already a timeout process running?
    if [[ -n "$SLEEP_PID" ]] && kill -0 $SLEEP_PID &>/dev/null; then
        # kill it and wait for completion
        kill $SLEEP_PID &>/dev/null || true
        wait $SLEEP_PID &>/dev/null || true
    fi

    # start timeout process
    (
        sleep "$SLEEP_TIME" # wait some more seconds to give apps time to write out all changes

        if [ -n "$DATE_FMT" ]; then
            FORMATTED_COMMITMSG="$(sed "s/%d/$(date "$DATE_FMT")/" <<< "$COMMITMSG")" # splice the formatted date-time into the commit message
        fi

        if [[ "$LISTCHANGES" -ge 0 ]]; then    # allow listing diffs in the commit log message, unless if there are too many lines changed
            DIFF_COMMITMSG="$($GIT diff -U0 $LISTCHANGES_COLOR | diff-lines)"
            LENGTH_DIFF_COMMITMSG=0
            if [[ "$LISTCHANGES" -ge 1 ]]; then
                LENGTH_DIFF_COMMITMSG=$(echo -n "$DIFF_COMMITMSG" | grep -c '^')
            fi
            if [[ "$LENGTH_DIFF_COMMITMSG" -le $LISTCHANGES ]]; then
                # Use git diff as the commit msg, unless if files were added or deleted but not modified
                if [ -n "$DIFF_COMMITMSG" ]; then
                    FORMATTED_COMMITMSG="$DIFF_COMMITMSG"
                else
                    FORMATTED_COMMITMSG="New files added: $($GIT status -s)"
                fi
            else
                #FORMATTED_COMMITMSG="Many lines were modified. $FORMATTED_COMMITMSG"
                FORMATTED_COMMITMSG=$($GIT diff --stat | grep '|')
            fi
        fi

        # CD into right dir
        cd "$TARGETDIR" || { stderr "Error: Can't change directory to '${TARGETDIR}'." ; exit 1; }
        STATUS=$($GIT status -s)
        if [ -n "$STATUS" ]; then # only commit if status shows tracked changes.
            $GIT add $GIT_ADD_ARGS # add file(s) to index
            $GIT commit $GIT_COMMIT_ARGS -m"$FORMATTED_COMMITMSG" # construct commit message and commit

            if [ -n "$PUSH_CMD" ]; then
                echo "Push command is $PUSH_CMD";
                eval $PUSH_CMD;
            fi
        fi
    ) & # and send into background

    SLEEP_PID=$! # and remember its PID
done<|MERGE_RESOLUTION|>--- conflicted
+++ resolved
@@ -120,11 +120,7 @@
 
 # Tests for the availability of a command
 is_command () {
-<<<<<<< HEAD
 	hash "$1" 2>/dev/null
-=======
-    which "$1" &>/dev/null
->>>>>>> d1d97213
 }
 
 ###############################################################################
@@ -142,7 +138,7 @@
         p|r) REMOTE=${OPTARG};;
         s) SLEEP_TIME=${OPTARG};;
         e) EVENTS=${OPTARG};;
-        *) stderr "Error: Option '${option}' is not exist."; shelp; exit 1;;
+        *) stderr "Error: Option '${option}' does not exist."; shelp; exit 1;;
     esac
 done
 
