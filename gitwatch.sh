#!/usr/bin/env bash
#
# gitwatch - watch file or directory and git commit all changes as they happen
#
# Copyright (C) 2013-2018  Patrick Lehner
#   with modifications and contributions by:
#   - Matthew McGowan
#   - Dominik D. Geyer
#   - Phil Thompson
#   - Dave Musicant
#
#############################################################################
#    This program is free software: you can redistribute it and/or modify
#    it under the terms of the GNU General Public License as published by
#    the Free Software Foundation, either version 3 of the License, or
#    (at your option) any later version.
#
#    This program is distributed in the hope that it will be useful,
#    but WITHOUT ANY WARRANTY; without even the implied warranty of
#    MERCHANTABILITY or FITNESS FOR A PARTICULAR PURPOSE.  See the
#    GNU General Public License for more details.
#
#    You should have received a copy of the GNU General Public License
#    along with this program.  If not, see <http://www.gnu.org/licenses/>.
#############################################################################
#
#   Idea and original code taken from http://stackoverflow.com/a/965274 
#       (but heavily modified by now)
#
#   Requires the command 'inotifywait' to be available, which is part of
#   the inotify-tools (See https://github.com/rvoicilas/inotify-tools ),
#   and (obviously) git.
#   Will check the availability of both commands using the `which` command
#   and will abort if either command (or `which`) is not found.
#

REMOTE=""
BRANCH=""
SLEEP_TIME=2
DATE_FMT="+%Y-%m-%d %H:%M:%S"
COMMITMSG="Scripted auto-commit on change (%d) by gitwatch.sh"
EVENTS="close_write,move,delete,create"

# Print a message about how to use this script
shelp () {
    echo "gitwatch - watch file or directory and git commit all changes as they happen"
    echo ""
    echo "Usage:"
    echo "${0##*/} [-s <secs>] [-d <fmt>] [-r <remote> [-b <branch>]]"
    echo "          [-m <msg>] <target>"
    echo ""
    echo "Where <target> is the file or folder which should be watched. The target needs"
    echo "to be in a Git repository, or in the case of a folder, it may also be the top"
    echo "folder of the repo."
    echo ""
    echo " -s <secs>        after detecting a change to the watched file or directory,"
    echo "                  wait <secs> seconds until committing, to allow for more"
    echo "                  write actions of the same batch to finish; default is 2sec"
    echo " -d <fmt>         the format string used for the timestamp in the commit"
    echo "                  message; see 'man date' for details; default is "
    echo "                  \"+%Y-%m-%d %H:%M:%S\""
    echo " -r <remote>      if given and non-empty, a 'git push' to the given <remote>"
    echo "                  is done after every commit; default is empty, i.e. no push"
    echo " -b <branch>      the branch which should be pushed automatically;"
    echo "                - if not given, the push command used is  'git push <remote>',"
    echo "                    thus doing a default push (see git man pages for details)"
    echo "                - if given and"
    echo "                  + repo is in a detached HEAD state (at launch)"
    echo "                    then the command used is  'git push <remote> <branch>'"
    echo "                  + repo is NOT in a detached HEAD state (at launch)"
    echo "                    then the command used is"
    echo "                    'git push <remote> <current branch>:<branch>'  where"
    echo "                    <current branch> is the target of HEAD (at launch)"
    echo "                  if no remote was defined with -r, this option has no effect"
    echo " -m <msg>         the commit message used for each commit; all occurences of"
    echo "                  %d in the string will be replaced by the formatted date/time"
    echo "                  (unless the <fmt> specified by -d is empty, in which case %d"
    echo "                  is replaced by an empty string); the default message is:"
    echo "                  \"Scripted auto-commit on change (%d) by gitwatch.sh\""
    echo " -e <events>      events passed to inotifywait to watch (defaults to "   
    echo "                  '$EVENTS')"
    echo "                  (useful when using inotify-win, e.g. -e modify,delete,move)"
    echo ""
    echo "As indicated, several conditions are only checked once at launch of the"
    echo "script. You can make changes to the repo state and configurations even while"
    echo "the script is running, but that may lead to undefined and unpredictable (even"
    echo "destructive) behavior!"
    echo "It is therefore recommended to terminate the script before changin the repo's"
    echo "config and restarting it afterwards."
    echo ""
    echo "By default, gitwatch tries to use the binaries \"git\" and \"inotifywait\","
    echo "expecting to find them in the PATH (it uses 'which' to check this and  will"
    echo "abort with an error if they cannot be found). If you want to use binaries"
    echo "that are named differently and/or located outside of your PATH, you can define"
    echo "replacements in the environment variables GW_GIT_BIN and GW_INW_BIN for git"
    echo "and inotifywait, respectively."
}

# print all arguments to stderr
stderr () {
    echo $@ >&2
}

# clean up at end of program, killing the remaining sleep process if it still exists
cleanup () {
    if [[ -n "$SLEEP_PID" ]] && kill -0 $SLEEP_PID &>/dev/null; then
        kill $SLEEP_PID &>/dev/null
    fi
    exit 0
}

# Tests for the availability of a command
is_command () {
	which "$1" &>/dev/null
}

###############################################################################

while getopts b:d:hm:p:r:s:e: option # Process command line options 
do 
    case "${option}" in 
        b) BRANCH=${OPTARG};;
        d) DATE_FMT=${OPTARG};;
        h) shelp; exit;;
        m) COMMITMSG=${OPTARG};;
        p|r) REMOTE=${OPTARG};;
        s) SLEEP_TIME=${OPTARG};;
        e) EVENTS=${OPTARG};;
    esac
done

shift $((OPTIND-1)) # Shift the input arguments, so that the input file (last arg) is $1 in the code below

if [ $# -ne 1 ]; then # If no command line arguments are left (that's bad: no target was passed)
    shelp # print usage help
    exit # and exit
fi

# if custom bin names are given for git or inotifywait, use those; otherwise fall back to "git" and "inotifywait"
if [ -z "$GW_GIT_BIN" ]; then GIT="git"; else GIT="$GW_GIT_BIN"; fi
if [ -z "$GW_INW_BIN" ]; then INW="inotifywait"; else INW="$GW_INW_BIN"; fi

# Check availability of selected binaries and die if not met
for cmd in "$GIT" "$INW"; do
	is_command "$cmd" || { stderr "Error: Required command '$cmd' not found." ; exit 1; }
done
unset cmd

###############################################################################

SLEEP_PID="" # pid of timeout subprocess

trap "cleanup" EXIT # make sure the timeout is killed when exiting script


# Expand the path to the target to absolute path
IN=$(readlink -f "$1")

if [ -d "$1" ]; then # if the target is a directory
    TARGETDIR=$(sed -e "s/\/*$//" <<<"$IN") # dir to CD into before using git commands: trim trailing slash, if any
    INCOMMAND="\"$INW\" -qmr -e \"$EVENTS\" --exclude \"\.git\" \"$TARGETDIR\"" # construct inotifywait-commandline
    GIT_ADD_ARGS="--all ." # add "." (CWD) recursively to index
    GIT_COMMIT_ARGS="" # add -a switch to "commit" call just to be sure
elif [ -f "$1" ]; then # if the target is a single file
    TARGETDIR=$(dirname "$IN") # dir to CD into before using git commands: extract from file name
    INCOMMAND="\"$INW\" -qm -e \"$EVENTS\" \"$IN\"" # construct inotifywait-commandline
    GIT_ADD_ARGS="$IN" # add only the selected file to index
    GIT_COMMIT_ARGS="" # no need to add anything more to "commit" call
else
    stderr "Error: The target is neither a regular file nor a directory."
    exit 1
fi

# Check if commit message needs any formatting (date splicing)
if ! grep "%d" > /dev/null <<< "$COMMITMSG"; then # if commitmsg didnt contain %d, grep returns non-zero
    DATE_FMT="" # empty date format (will disable splicing in the main loop)
    FORMATTED_COMMITMSG="$COMMITMSG" # save (unchanging) commit message
fi

cd "$TARGETDIR" # CD into right dir

if [ -n "$REMOTE" ]; then # are we pushing to a remote?
    if [ -z "$BRANCH" ]; then # Do we have a branch set to push to ?
        PUSH_CMD="'$GIT' push $REMOTE" # Branch not set, push to remote without a branch
    else
        # check if we are on a detached HEAD
        HEADREF=$(git symbolic-ref HEAD 2> /dev/null)
        if [ $? -eq 0 ]; then # HEAD is not detached
            PUSH_CMD="'$GIT' push $REMOTE $(sed "s_^refs/heads/__" <<< "$HEADREF"):$BRANCH"
        else # HEAD is detached
            PUSH_CMD="'$GIT' push $REMOTE $BRANCH"
        fi
    fi
else
    PUSH_CMD="" # if not remote is selected, make sure push command is empty
fi

###############################################################################

# main program loop: wait for changes and commit them
#   whenever inotifywait reports a change, we spawn a timer (sleep process) that gives the writing
#   process some time (in case there are a lot of changes or w/e); if there is already a timer
#   running when we receive an event, we kill it and start a new one; thus we only commit if there
#   have been no changes reported during a whole timeout period
eval $INCOMMAND | while read -r line; do 
    # is there already a timeout process running?
    if [[ -n "$SLEEP_PID" ]] && kill -0 $SLEEP_PID &>/dev/null; then
        # kill it and wait for completion
        kill $SLEEP_PID &>/dev/null || true
        wait $SLEEP_PID &>/dev/null || true
    fi
<<<<<<< HEAD
    cd $TARGETDIR # CD into right dir
    STATUS=$($GIT status -s)
    if [ -n "$STATUS" ]; then # only commit if status shows tracked changes.
	$GIT add $GIT_ADD_ARGS # add file(s) to index
	$GIT commit $GIT_COMMIT_ARGS -m"$FORMATTED_COMMITMSG" # construct commit message and commit

	if [ -n "$PUSH_CMD" ]; then $PUSH_CMD; fi
    fi
done
=======

    # start timeout process
    (
        sleep $SLEEP_TIME # wait some more seconds to give apps time to write out all changes

        if [ -n "$DATE_FMT" ]; then
            FORMATTED_COMMITMSG="$(sed "s/%d/$(date "$DATE_FMT")/" <<< "$COMMITMSG")" # splice the formatted date-time into the commit message
        fi
        cd "$TARGETDIR" # CD into right dir
        "$GIT" add $GIT_ADD_ARGS # add file(s) to index
        "$GIT" commit $GIT_COMMIT_ARGS -m"$FORMATTED_COMMITMSG" # construct commit message and commit

        if [ -n "$PUSH_CMD" ]; then eval $PUSH_CMD; fi
    ) & # and send into background

    SLEEP_PID=$! # and remember its PID
done
>>>>>>> 4b80c397
<|MERGE_RESOLUTION|>--- conflicted
+++ resolved
@@ -209,17 +209,6 @@
         kill $SLEEP_PID &>/dev/null || true
         wait $SLEEP_PID &>/dev/null || true
     fi
-<<<<<<< HEAD
-    cd $TARGETDIR # CD into right dir
-    STATUS=$($GIT status -s)
-    if [ -n "$STATUS" ]; then # only commit if status shows tracked changes.
-	$GIT add $GIT_ADD_ARGS # add file(s) to index
-	$GIT commit $GIT_COMMIT_ARGS -m"$FORMATTED_COMMITMSG" # construct commit message and commit
-
-	if [ -n "$PUSH_CMD" ]; then $PUSH_CMD; fi
-    fi
-done
-=======
 
     # start timeout process
     (
@@ -236,5 +225,4 @@
     ) & # and send into background
 
     SLEEP_PID=$! # and remember its PID
-done
->>>>>>> 4b80c397
+done